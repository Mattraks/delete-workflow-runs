name: 'Delete workflow runs'
description: 'An action to delete workflow runs in a repository.'
author: 'Mattraks'

inputs:
  token:
    description: 'Authentication token'
    required: true
    default: ${{ github.token }}

  baseUrl:
    description: 'Base API URL'
    required: false
    default: "https://api.github.com"

  repository:
    description: 'Name of the repository'
    required: true
    default: ${{ github.repository }}

  retain_days:
    description: 'Days-worth of runs to keep for each workflow'
    required: true
    default: 30

  keep_minimum_runs:
    description: 'Minimum runs to keep for each workflow'
    required: true
    default: 6

  delete_workflow_pattern:
    description: 'Name or filename of the workflow (if not set, all workflows are targeted)'
    required: false

  delete_workflow_by_state_pattern:
    description: 'Filter workflows by state: active, deleted, disabled_fork, disabled_inactivity, disabled_manually'
    required: false

  delete_run_by_conclusion_pattern:
    description: 'Remove runs based on conclusion: action_required, cancelled, failure, skipped, success'
    required: false

  dry_run:
    description: 'Logs simulated changes, no deletions are performed'
    required: false

<<<<<<< HEAD
  check_branch_existence:
    description: 'If the workflow was triggered by a branch, the branch must be deleted before the workflow run is deleted as well.'
    required: false

  check_pullrequest_exist:
    description: "If the run is linked to a pull request, the deletion is skipped."
    required: false

=======
>>>>>>> a9803f9c
runs:
  using: 'node16'
  main: 'dist/index.js'

branding:
  icon: 'delete'
  color: 'red'<|MERGE_RESOLUTION|>--- conflicted
+++ resolved
@@ -44,7 +44,6 @@
     description: 'Logs simulated changes, no deletions are performed'
     required: false
 
-<<<<<<< HEAD
   check_branch_existence:
     description: 'If the workflow was triggered by a branch, the branch must be deleted before the workflow run is deleted as well.'
     required: false
@@ -53,8 +52,6 @@
     description: "If the run is linked to a pull request, the deletion is skipped."
     required: false
 
-=======
->>>>>>> a9803f9c
 runs:
   using: 'node16'
   main: 'dist/index.js'
